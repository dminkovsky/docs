---
layout: documentation
title: Troubleshooting common RethinkDB problems
active: docs
docs_active: troubleshooting 
permalink: docs/troubleshooting/
js: faq_index
---
<div id="faqcontents"></div>
{% faqsection Table of contents | %}
---

## I get a "RqlRuntimeError: Array over size limit 100000" when trying to order a table

Ordering without an index requires the server to load the whole sequence in an
array, which is currently limited to 100,000 documents.

If you want to sort more than 100,000 documents, you need to use an index. See the
documentation for [orderBy](/api/javascript/order_by/) for more information.

## My insert queries are slow. How can I speed them up? ##

RethinkDB uses a safe default configuration for write
acknowledgement. Each write is committed to disk before the server
acknowledges it to the client. If you're running a single thread that
inserts documents into RethinkDB in a loop, each insert must wait for
the server acknowledgement before proceeding to the next one. This can
significantly slow down the overall throughput.

This behavior is similar to any other safe database system. Below is a
number of steps you can take to speed up insert performance in
RethinkDB. Most of these guidelines will also apply to other database
systems.

- __Increase concurrency.__ Instead of having a single thread
  inserting data in a loop, create multiple threads with multiple
  connections. This will allow parallelization of insert queries
  without spending most of the time waiting on disk acknowledgement.

- __Batch writes.__ Instead of doing single writes in a loop, group
  writes together. This can result in significant increases in
  throughput. Instead of doing multiple queries like this:

   ```python
   r.db("foo").table("bar").insert(document_1).run()
   r.db("foo").table("bar").insert(document_2).run()
   r.db("foo").table("bar").insert(document_3).run()
   ```
   Combine them into a single query:

   ```python
   r.db("foo").table("bar").insert([document_1, document_2, document_3]).run()
   ```

   RethinkDB operates at peak performance when the batch size is
   around two hundred documents.

- __Consider using soft durability mode.__ In soft durability mode
  RethinkDB will acknowledge the write immediately after receiving it,
  but before the write has been committed to disk. The server will use
  main memory to absorb the write, and will flush new data to disk in
  the background.

  This mode is __not as safe__ as the default hard durability mode. If
  you're writing using soft durability, a few seconds worth of data
  might be lost in case of power failure.

  {% infobox info %}
  __Note:__ while some data may be lost in case of power failure in soft
  durability mode, the RethinkDB database will not get corrupted.
  {% endinfobox %}

  You can insert data in soft durability mode as follows:

  ```python
  r.db("foo").table("bar").insert(document).run(durability="soft")
  ```

- __Consider using `noreply` mode.__ In this mode, the client driver
  will not wait for the server acknowledgement of the query before
  moving on to the next query. This mode is even less safe than the
  soft durability mode, but can result in the highest performance
  improvement. You can run a command in a `noreply` mode as follows:

  ```python
  r.db("foo").table("bar").insert(document).run(noreply=True)
  ```

  You can also combine soft durability and `noreply` for the highest
  performance:

  ```python
  r.db("foo").table("bar").insert(document).run(durability="soft", noreply=True)
  ```

## How can I order the output of `group`? ##

Commands chained after `group` operate on each group separately.  If
you want to operate on all the groups at once (e.g. to order them),
you need to call [**ungroup**](/api/python/ungroup/) before doing so.

## What does 'received invalid clustering header' mean? ##

{% include troubleshootingcluster.md %}

## Does the web UI support my browser? ##

The following browsers are supported and known to work with the web
UI:

- Chrome 9 or higher
- Firefox 15 or higher
- Safari 6.02 or higher
- Opera 1.62 or higher

{% infobox info %}
The web UI requires `DataView` and `Uint8Array` JavaScript features to
be supported by your browser.
{% endinfobox %}

## Which versions of Node.js are supported? ##

The JavaScript driver currently works with Node.js versions 0.10.0 and
above. You can check your node version as follows:

```
node --version
```

You can upgrade your version of Node.js via `npm`:

```
sudo npm install -g n
```

If you're trying to run the RethinkDB JavaScript driver on an older
version of Node.js, you might get an error similar to this one:

```js
/home/user/rethinkdb.js:13727
return buffer.slice(offset, end);
             ^
TypeError: Object #<ArrayBuffer> has no method 'slice'
at bufferSlice (/home/user/rethinkdb.js:13727:17)
at Socket.TcpConnection.rawSocket.once.handshake_callback (/home/user/rethinkdb.js:13552:26)
```

## I get back a connection in my callback with the Node driver ##

Many people have been reporting that they get back a connection object when they
run a query, the object being:

```js
{
    _conn: {
        host: 'localhost',
        port: 28015,
        db: undefined,
        authKey: '',
        timeout: 20,
        outstandingCallbacks: {},
        nextToken: 2,
        open: true,
        buffer: <Buffer 04 00 00 00 08 02 10 01>,
        _events: {},
        rawSocket: { ... }
    },
    _token: 1,
    _chunks: [],
    _endFlag: true,
    _contFlag: true,
    _cont: null,
    _cbQueue: []
}
```

This object is not a connection, but a cursor. To retrieve the results, you can
call `next`, `each` or `toArray` on this object.

For example you can retrieve all the results and put them in an array with
`toArray`:

```js
r.table("test").run( conn, function(error, cursor) {
    cursor.toArray( function(error, results) {
        console.log(results) // results is an array of documents
    })
})
```

<<<<<<< HEAD
## I get incorrect results when I pass functions with if/for statements to ReQL ##

When you pass functions to ReQL, your language's driver serializes those functions into ReQL lambda functions that are run on the server, not in your client language. (See [All about lambda functions in RethinkDB queries](/blog/lambda-functions/) for more details.) A consequence of this is that native language constructs like `if` and `for` will not produce the expected result when their conditions involve ReQL commands. While they may not cause errors, they will be executed on the client side before the function is compiled for ReQL, and thus give an incorrect result. Instead, you must use equivalent ReQL control functions such as [branch](/api/javascript/branch/) and [forEach](/api/javascript/for_each/). Here's an example in Python from the [Introduction to ReQL](/docs/introduction-to-reql/) document:

```py
# WRONG: Get all users older than 30 using the `if` statement
r.table('users').filter(lambda user:
    True if user['age'] > 30 else False
).run(conn)

# RIGHT: Get all users older than 30 using the `r.branch` command
r.table('users').filter(lambda user:
    r.branch(user['age'] > 30, True, False)
).run(conn)
```

And an equivalent example in Javascript:

```js
// WRONG: Get all users older than 30 using the ternary operator
r.table('users').filter(function(user) {
    return (r.row('age').gt(30) ? true : false);
}).run(conn, callback)

// RIGHT: Get all users older than 30 using the `r.branch` command
r.table('users').filter(function(user) {
    r.branch(user('age').gt(30), true, false)
}).run(conn, callback)
```

(Note we must use `gt` instead of the native `>` operator in Javascript, for the same reason. In Python the `>` operator is [overloaded](https://docs.python.org/2/reference/datamodel.html#special-method-names) to be translated to ReQL's `gt` command, a trick that is not possible in Javascript.)
=======
## How do I specify an external canonical IP address of a RethinkDB node? ##

When a RethinkDB node starts, it will broadcast its "canonical" IP address, the address other nodes should use to connect to it. By default, the canonical address is the machine's primary IP address. However, if this address is an internal IP address that isn't reachable by other nodes (for example, the nodes are on different networks), the nodes will not be able to reach one another. You may receive an error message such as:

```
error: received inconsistent routing information (wrong address) from xxx.xxx.xxx.xxx (expected_address = peer_address{ips=[xxx.xxx.xxx.xxx], port=29015}, other_address = peer_address{ips=[xxx.xxx.xxx.xxx], port=29015}), closing connection
```

To solve this, specify the canonical address explicitly by using the `--canonical-address` argument.

```
rethinkdb --canonical-address <external IP>
```

This may also be specified in the [config file](http://rethinkdb.com/docs/cluster-on-startup/).
>>>>>>> 601fc890

{% endfaqsection %}<|MERGE_RESOLUTION|>--- conflicted
+++ resolved
@@ -188,7 +188,6 @@
 })
 ```
 
-<<<<<<< HEAD
 ## I get incorrect results when I pass functions with if/for statements to ReQL ##
 
 When you pass functions to ReQL, your language's driver serializes those functions into ReQL lambda functions that are run on the server, not in your client language. (See [All about lambda functions in RethinkDB queries](/blog/lambda-functions/) for more details.) A consequence of this is that native language constructs like `if` and `for` will not produce the expected result when their conditions involve ReQL commands. While they may not cause errors, they will be executed on the client side before the function is compiled for ReQL, and thus give an incorrect result. Instead, you must use equivalent ReQL control functions such as [branch](/api/javascript/branch/) and [forEach](/api/javascript/for_each/). Here's an example in Python from the [Introduction to ReQL](/docs/introduction-to-reql/) document:
@@ -220,7 +219,7 @@
 ```
 
 (Note we must use `gt` instead of the native `>` operator in Javascript, for the same reason. In Python the `>` operator is [overloaded](https://docs.python.org/2/reference/datamodel.html#special-method-names) to be translated to ReQL's `gt` command, a trick that is not possible in Javascript.)
-=======
+
 ## How do I specify an external canonical IP address of a RethinkDB node? ##
 
 When a RethinkDB node starts, it will broadcast its "canonical" IP address, the address other nodes should use to connect to it. By default, the canonical address is the machine's primary IP address. However, if this address is an internal IP address that isn't reachable by other nodes (for example, the nodes are on different networks), the nodes will not be able to reach one another. You may receive an error message such as:
@@ -236,6 +235,5 @@
 ```
 
 This may also be specified in the [config file](http://rethinkdb.com/docs/cluster-on-startup/).
->>>>>>> 601fc890
 
 {% endfaqsection %}