--- conflicted
+++ resolved
@@ -475,7 +475,6 @@
     })
 ```
 
-<<<<<<< HEAD
 ## Performing a pivot operation ##
 
 Suppose the table `marks` stores the marks of every students per course:
@@ -573,7 +572,6 @@
 progress.
 
 
-=======
 ## Renaming a field when retrieving documents ##
 
 Suppose we want to rename the field `id` to `idUser` when retrieving
@@ -588,7 +586,6 @@
 )
 ```
 
->>>>>>> 0473924c
 {% endfaqsection %}
 
 {% faqsection Miscellaneous %}
